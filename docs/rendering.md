# Tips for rendering

## Introduction

This page will give tips and pseudocode on how to render certain objects within lottie.

Lottie has several implementations and some things might vary from player to player,
this guide tries to follow the behaviour of [lottie web](https://github.com/airbnb/lottie-web/)
which is the reference implementation.

For shapes, it ensures the stroke order is the same as in lottie web, which is crucial
for [Trim Path](shapes.md#trim-path) to work correctly.

All shapes have the `d` attribute that if has the value `3` the path should be reversed.


### Pseudocode

The pseudocode takes some shortcuts for readablility:

All animated properties are shown as static, of course you'd need to get the
correct values to render shapes at a given frame.

It uses some utility types liek `Point`, `Bezier`, etc. They should be fairly self-explanatory.

When adding points to a bezier, there are calls to `bezier.add_vertex()`.
Assume the in/out tangents are `[0, 0]` if not specified.
When they are specified they show as `add_out_tangent` immediately following
the corresponding `add_vertex`.

Bezier tangents are assumed to be relative to their vertex since that's how lottie works.
But it might be useful to keep them as absolute points when rendering.

Numeric for loops show the first and last values, inclusive so if you see

```typescript
for i = 0 ... n-1
```

it's the same as

```typescript
for ( let i = 0; i < n; i++ )
```

in real code.


## Rectangle

See [Rectangle](shapes.md#rectangle).

Note that unlike other shapes, on lottie web when the `d` attribute is missing,
the rectangle defaults as being reversed.


```typescript
function rect(
    // Properties from lottie:
    p: Point,
    s: Size
)
{
    let left = p.x - s.width / 2
    let right = p.x + s.width / 2
    let top = p.y - s.height / 2
    let bottom = p.y + s.height / 2

    let result = Bezier()

    bezier.add_vertex(Point(right, top))
    bezier.add_vertex(Point(right, bottom))
    bezier.add_vertex(Point(left, bottom))
    bezier.add_vertex(Point(left, top))

    return result
}

function rounded_rect(
    // Properties from lottie:
    p: Point,
    s: Size,
    r: number
)
{
    let left = p.x - s.width / 2
    let right = p.x + s.width / 2
    let top = p.y - s.height / 2
    let bottom = p.y + s.height / 2

    let rounded = min(s.width / 2, size.height / 2, rounded)

    let horizontal_handle = Point(rounded/2, 0)
    let vertical_handle = Point(0, rounded/2)
    let horizontal_delta = Point(rounded, 0)
    let vertical_delta = Point(rounded, 0)

    let result = Bezier()

    // top right, going down
    bezier.add_vertex(Point(right, top) + vertical_delta)
    bezier.add_out_tangent(-vertical_handle)

    // bottom right
    bezier.add_vertex(Point(right, bottom) - vertical_delta)
    bezier.add_out_tangent(vertical_handle)

    bezier.add_vertex(Point(right, bottom) - horizontal_delta)
    bezier.add_out_tangent(horizontal_handle)

    // bottom left
    bezier.add_vertex(Point(left, bottom) + horizontal_delta)
    bezier.add_out_tangent(-horizontal_handle)

    bezier.add_vertex(Point(left, bottom) - vertical_delta)
    bezier.add_out_tangent(vertical_handle)

    // top left
    bezier.add_vertex(Point(left, top) + horizontal_delta)
    bezier.add_out_tangent(-horizontal_handle)

    bezier.add_vertex(Point(left, top) + vertical_delta)
    bezier.add_out_tangent(-vertical_handle)


    // back to top right
    bezier.add_vertex(Point(right, top) - horizontal_delta)
    bezier.add_in_tangent(horizontal_handle)


    return result
}
```

## Ellipse

See [Ellipse](shapes.md#ellipse).

Rendering an ellipse using bezier curves is outside the scope of this document.

The stroke direction should start at the top.
If you think of the ellipse as a clock, start at 12 go clockwise.


## PolyStar

Pseudocode for rendering a [PolyStar](shapes.md#polystar).

```typescript
function polystar(
    // Properties from lottie:
    p: Point,
    sy: number,
    pt: number,
    r: number,
    or: number,
    ir: number,
    os: number,
    is: number,
)
{
    let result = Bezier()
    result.close()

    let half_angle = PI / pt
    let angle_radians = r / 180 * PI

<<<<<<< HEAD
    // Rangents for rounded courners
    let tangent_len_outer = os * ir * 2 * PI / (pt * 4)
    let tangent_len_inner = is * ir * 2 * PI / (pt * 4)
=======
    // Tangents for rounded courners
    let tangent_len_outer = os * ir * 2 * PI / (pt * 4 * 100)
    let tangent_len_inner = is * ir * 2 * PI / (pt * 4 * 100)
>>>>>>> 78e70d4b

    for i in 0 ... pt-1
        let main_angle = -PI / 2 + angle_radians + i * half_angle * 2

        let outer_vertex = Point(
            or * cos(main_angle),
            or * sin(main_angle)
        )

        // You should check for division by 0
        let outer_tangent = Point(
            outer_vertex.y / or,
            -outer_vertex.x / or
        )

        result.add_vertex(p + outer_vertex)
        result.add_in_tangent(tangent_len_outer * outer_tangent)
        result.add_out_tangent(-tangent_len_outer * outer_tangent)

        // Star inner radius
        if sy == 1
            let inner_vertex = Point(
                ir * cos(main_angle + half_angle),
                ir * sin(main_angle + half_angle)
            )
            // You should check for division by 0
            let inner_tangent = Point(
                inner_vertex.y / ir,
                -inner_vertex.x / ir
            )

            result.add_vertex(p + inner_vertex)
            result.add_in_tangent(tangent_len_inner * inner_tangent)
            result.add_out_tangent(-tangent_len_inner * inner_tangent)

    return result
}

```

## Pucker Bloat

See [Pucker / Bloat](shapes.md#pucker-bloat).


```typescript
function pucker_bloat(
    // Beziers as collected from the other shapes
    collected_shapes: array[Bezier],
    // `a` property from the Pucker/Bloat modifier
    a: number
)
{
    // Normalize to [0, 1]
    let amount = a / 100

    // Find the mean of the bezier vertices
    let center = Point()
    let number_of_vertices = 0
    for input_bezier in collected_shapes
        for vertex in input_bezier
            center += vertex
            number_of_vertices += 1
    center /= number_of_vertices

    let result = array[Bezier]

    for input_bezier in collected_shapes
        let output_bezier = Bezier()
        // Assumes `in_tangent` and `out_tangent` are relative to `vertex`
        // (this is the case in Lottie)
        for in_tangent, out_tangent, vertex in Bezier
            let output_vertex = lerp(vertex, center, amount)
            let output_in_tangent = lerp(in_tangent + vertex, center, -amount) - output_vertex
            let output_out_tangent = lerp(out_tangent + vertex, center, -amount) - output_vertex
            output_bezier.add_vertex(output_vertex)
            output_bezier.add_in_tangent(output_in_tangent)
            output_bezier.add_out_tangent(output_out_tangent)

        if input_bezier.is_closed
            output_bezier.close()

        result.add(output_bezier)

    return result
}
```


## Rounded Corners


See [Rounded Corners](shapes.md#rounded-corners).

It approximates rounding using circular arcs.

The magic number `0.5519` is what lottie uses for this, based on [this article](https://spencermortensen.com/articles/bezier-circle/).

```typescript
// Helper function to perform rounding on a single vertex
function get_vertex_tangent(
    // Bezier to round
    bezier: Bezier,
    // Vertex in the bezier we are rounding
    current_vertex: Point
    // Index of the next point along the curve
    closest_index: integer,
    // Rounding radius
    round_distance:number
)
{
    const tangent_length = 0.5519

    // closest_index module bezier.length
    closest_index = closest_index % bezier.length
    if closest_index < 0
        closest_index += bezier.length


    let closest_vertex = bezier.vertex[closest_index]
    let distance = length(current_vertex - closest_vertex)
    let new_pos_perc = distance != 0 ? min(distance/2, round_distance) / distance : 0
    auto vertex = current_vertex + (closest_vertex - current_vertex) * new_pos_perc
    auto tangent = - (vertex - current_vertex) * tangent_length
    return vertex, tangent
}

// Rounding for a single continuos curve
function round_bezier_corners(
    // Bezier to round
    original: Bezier,
    // Rounding radius
    round_distance: number
)
{
    let result = Bezier
    result.closed = original.closed

    for i = 0 ... original.length - 1
        // Start and end of a non-closed path don't get rounded
        if !original.closed && (i == 0 || i == original.size() - 1)
            result.add_vertex(original.vertex[i])
            result.add_in_tangent(original.in_tangent[i])
            result.add_out_tangent(original.out_tangent[i])
        else
            let (vert1, out_t) = get_vert_tan(original, original.vertex[i], i - 1, round_distance)
            result.add_vertex(vert1)
            result.add_out_tangent(out_t)

            let (vert2, in_t) = get_vert_tan(original, original.vertex[i], i + 1, round_distance)
            result.add_vertex(vert2)
            result.add_in_tangent(in_t)

    return result
}

// Rounding on multiple bezier
function round_corners(
    // Beziers as collected from the other shapes
    collected_shapes: array[Bezier],
    // `r` property from lottie
    r: number
)
{
    let result = array[Bezier]

    for input_bezier in collected_shapes
        result.add(round_bezier_corners(input_bezier, r))

    return result
}
```

## Transform

This is how to convert a [transform](concepts.md#transform) object into a matrix.

Assuming the matrix

{matrix}
a   c   0   0
b   d   0   0
0   0   1   0
tx  ty  0   1

The names `a`, `b`, etc are the ones commonly used for [CSS transforms](https://developer.mozilla.org/en-US/docs/Web/CSS/transform-function/matrix()).

4D matrix to allow for 3D transforms, even though currently lottie only supports 2D graphics.

Multiplications are right multiplications (`Next = Previous * StepOperation`).

If your transform is transposed (`tx`, `ty` are on the last column), perform left multiplication instead.

Perform the following operations on a matrix starting from the identity matrix (or the parent object's transform matrix):

Translate by `-a`:

{matrix}
1       0       0   0
0       1       0   0
0       0       1   0
-a[0]   -a[1]   0   1

Scale by `s/100`:

{matrix}
s[0]/100    0           0   0
0           s[1]/100    0   0
0           0           1   0
0           0           0   1


Rotate by `sa` (can be skipped if not skewing)

{matrix}
cos(sa)     sin(sa) 0 0
-sin(sa)    cos(sa) 0 0
0           0       1 0
0           0       0 1

Skew by `sk` (can be skipped if not skewing)

{matrix}
1   tan(sk) 0   0
0   1       0   0
0   0       1   0
0   0       0   1

Rotate by `-sa` (can be skipped if not skewing)

{matrix}
cos(-sa)   sin(-sa) 0 0
-sin(-sa)  cos(-sa) 0 0
0          0        1 0
0          0        0 1

Rotate by `-r`

{matrix}
cos(-r)    sin(-r)  0 0
-sin(-r)   cos(-r)  0 0
0          0        1 0
0          0        0 1

If you are handling an [auto orient](layers.md#auto-orient) layer, evaluate and apply auto-orient rotation

Translate by `p`

{matrix}
1       0       0   0
0       1       0   0
0       0       1   0
p[0]    p[1]    0   1<|MERGE_RESOLUTION|>--- conflicted
+++ resolved
@@ -165,15 +165,9 @@
     let half_angle = PI / pt
     let angle_radians = r / 180 * PI
 
-<<<<<<< HEAD
-    // Rangents for rounded courners
-    let tangent_len_outer = os * ir * 2 * PI / (pt * 4)
-    let tangent_len_inner = is * ir * 2 * PI / (pt * 4)
-=======
     // Tangents for rounded courners
     let tangent_len_outer = os * ir * 2 * PI / (pt * 4 * 100)
     let tangent_len_inner = is * ir * 2 * PI / (pt * 4 * 100)
->>>>>>> 78e70d4b
 
     for i in 0 ... pt-1
         let main_angle = -PI / 2 + angle_radians + i * half_angle * 2
